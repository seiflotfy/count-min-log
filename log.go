--- conflicted
+++ resolved
@@ -59,31 +59,7 @@
 	m := math.Ceil((float64(capacity) * math.Log(e)) / math.Log(1.0/(math.Pow(2.0, math.Log(2.0)))))
 	w := math.Ceil(math.Log(2.0) * m / float64(capacity))
 
-<<<<<<< HEAD
 	return NewSketch(uint(m/w), uint(w), 1.00026)
-=======
-func (sk *Sketch) getExp(c uint16) float64 {
-	if sk.progressive == true {
-		return 1.0 + ((sk.exp - 1.0) * (float64(c) - 1.0) / sk.cMax)
-	}
-	return sk.exp
-}
-
-/*
-GetFillRate return a float representing the fill rate 0.0 being empty and 1.0 being full
-*/
-func (sk *Sketch) GetFillRate() float64 {
-	occs := 0.0
-	size := sk.w * sk.k
-	for _, row := range sk.store {
-		for _, col := range row {
-			if col > 0 {
-				occs++
-			}
-		}
-	}
-	return 100 * occs / float64(size)
->>>>>>> d77b918d
 }
 
 func (cml *Sketch) increaseDecision(c uint16) bool {
